#!/usr/bin/env python
# -*- coding: utf-8 -*-
# This Source Code Form is subject to the terms of the Mozilla Public
# License, v. 2.0. If a copy of the MPL was not distributed with this
# file, You can obtain one at http://mozilla.org/MPL/2.0/.

"""Tests for our webhooks."""

import json
import os
import unittest

<<<<<<< HEAD
from mock import patch
from webcompat import app
from webcompat.db import Site
from webcompat.webhooks import helpers

import webcompat  # nopep8
=======
import flask

import webcompat
from webcompat.webhooks import helpers
>>>>>>> 3eb77400

# The key is being used for testing and computing the signature.
key = webcompat.app.config['HOOK_SECRET_KEY']


# Some machinery for opening our test files
def event_data(filename):
    """return a tuple with the content and its signature."""
    current_root = os.path.realpath(os.curdir)
    events_path = 'tests/fixtures/webhooks'
    path = os.path.join(current_root, events_path, filename)
    with open(path, 'r') as f:
        json_event = json.dumps(json.load(f))
    signature = 'sha1={sig}'.format(
        sig=helpers.get_payload_signature(key, json_event))
    return json_event, signature


class TestWebhook(unittest.TestCase):
    def setUp(self):
        # sets a more detailed message when testing.
        self.longMessage = True
        webcompat.app.config['TESTING'] = True
        self.app = webcompat.app.test_client()
        self.headers = {'content-type': 'application/json'}
        self.test_url = '/webhooks/labeler'
        self.issue_body = """
        <!-- @browser: Firefox 55.0 -->
        <!-- @ua_header: Mozilla/5.0 (what) Gecko/20100101 Firefox/55.0 -->
        <!-- @reported_with: web -->

        **URL**: https://www.example.com/
        **Browser / Version**: Firefox 55.0
        <!-- @browser: Chrome 48.0 -->
        """
        self.issue_body2 = """
        <!-- @browser: Foobar -->
        """
        self.issue_body3 = """
<<<<<<< HEAD
        **URL**: https://www.google.com/
=======
        <!-- @browser: Firefox Mobile (Tablet) 40.0 -->
>>>>>>> 3eb77400
        """

    def tearDown(self):
        pass

    def test_forbidden_get(self):
        """GET is forbidden on labeler webhook."""
        rv = self.app.get(self.test_url, headers=self.headers)
        self.assertEqual(rv.status_code, 404)

    def test_fail_on_missing_signature(self):
        """POST without signature on labeler webhook is forbidden."""
        self.headers.update({'X-GitHub-Event': 'ping'})
        rv = self.app.post(self.test_url, headers=self.headers)
        self.assertEqual(rv.status_code, 401)
        self.assertEqual(rv.data, 'Nothing to see here')
        self.assertEqual(rv.mimetype, 'text/plain')

    def test_fail_on_bogus_signature(self):
        """POST without bogus signature on labeler webhook is forbidden."""
        json_event, signature = event_data('new_event_valid.json')
        self.headers.update({'X-GitHub-Event': 'ping',
                             'X-Hub-Signature': 'Boo!'})
        rv = self.app.post(self.test_url,
                           data=json_event,
                           headers=self.headers)
        self.assertEqual(rv.status_code, 401)
        self.assertEqual(rv.data, 'Nothing to see here')
        self.assertEqual(rv.mimetype, 'text/plain')

    def test_fail_on_invalid_event_type(self):
        """POST with event not being 'issues' or 'ping' fails."""
        json_event, signature = event_data('new_event_valid.json')
        self.headers.update({'X-GitHub-Event': 'failme',
                             'X-Hub-Signature': signature})
        rv = self.app.post(self.test_url,
                           data=json_event,
                           headers=self.headers)
        self.assertEqual(rv.status_code, 403)
        self.assertEqual(rv.mimetype, 'text/plain')
        self.assertEqual(rv.data, 'Not an interesting hook')

    def test_success_on_ping_event(self):
        """POST with PING events just return a 200 and contains pong."""
        json_event, signature = event_data('new_event_valid.json')
        self.headers.update({'X-GitHub-Event': 'ping',
                             'X-Hub-Signature': signature})
        rv = self.app.post(self.test_url,
                           data=json_event,
                           headers=self.headers)
        self.assertEqual(rv.status_code, 200)
        self.assertIn('pong', rv.data)

    def test_fails_on_not_known_action(self):
        """POST with an unknown action fails."""
        json_event, signature = event_data('new_event_invalid.json')
        self.headers.update({'X-GitHub-Event': 'issues',
                             'X-Hub-Signature': signature})
        rv = self.app.post(self.test_url,
                           data=json_event,
                           headers=self.headers)
        self.assertEqual(rv.status_code, 403)
        self.assertEqual(rv.mimetype, 'text/plain')
        self.assertEqual(rv.data, 'Not an interesting hook')

    def test_extract_browser_label(self):
        """Extract browser label name."""
        browser_label = helpers.extract_browser_label(self.issue_body)
        self.assertEqual(browser_label, 'browser-firefox')
        browser_label_none = helpers.extract_browser_label(self.issue_body2)
        self.assertEqual(browser_label_none, None)
        browser_label_paren = helpers.extract_browser_label(self.issue_body3)
        self.assertEqual(browser_label_paren, 'browser-firefox-mobile-tablet')

    def test_is_github_hook(self):
        """Validation tests for GitHub Webhooks."""
        json_event, signature = event_data('new_event_invalid.json')
        # Lack the X-GitHub-Event
        with self.app as client:
            headers = self.headers.copy()
            headers.update({'X-Hub-Signature': signature})
            client.post(self.test_url,
                        data=json_event,
                        headers=headers)
            webhook_request = helpers.is_github_hook(flask.request)
            self.assertFalse(webhook_request, 'X-GitHub-Event is missing')
        # Lack the X-Hub-Signature
        with self.app as client:
            headers = self.headers.copy()
            headers.update({'X-GitHub-Event': 'issues'})
            client.post(self.test_url,
                        data=json_event,
                        headers=headers)
            webhook_request = helpers.is_github_hook(flask.request)
            self.assertFalse(webhook_request, 'X-Hub-Signature is missing')
        # X-Hub-Signature is wrong
        with self.app as client:
            headers = self.headers.copy()
            headers.update({'X-GitHub-Event': 'issues',
                            'X-Hub-Signature': 'failme'})
            client.post(self.test_url,
                        data=json_event,
                        headers=headers)
            webhook_request = helpers.is_github_hook(flask.request)
            self.assertFalse(webhook_request, 'X-Hub-Signature is wrong')
        # Everything is fine
        with self.app as client:
            headers = self.headers.copy()
            headers.update({'X-GitHub-Event': 'issues',
                            'X-Hub-Signature': signature})
            client.post(self.test_url,
                        data=json_event,
                        headers=headers)
            webhook_request = helpers.is_github_hook(flask.request)
            self.assertTrue(webhook_request,
                            'X-GitHub-Event and X-Hub-Signature are correct')

    def test_get_issue_info(self):
        """Extract the right information from an issue."""
        json_event, signature = event_data('new_event_invalid.json')
        payload = json.loads(json_event)
        expected = {'number': 600,
                    'action': 'foobar',
                    'domain': 'www.chia-anime.tv'}
        actual = helpers.get_issue_info(payload)
        self.assertDictEqual(expected, actual)

    def test_extract_priority_label(self):
        """Extract priority label."""
        with patch('webcompat.db.site_db.query') as db_mock:
            db_mock.return_value.filter_by.return_value = [
                Site('google.com', 1, '', 1)]
            priority_label = helpers.extract_priority_label(self.issue_body3)
            self.assertEqual(priority_label, 'priority-critical')
        priority_label_none = helpers.extract_priority_label(self.issue_body)
        self.assertEqual(priority_label_none, None)


if __name__ == '__main__':
    unittest.main()<|MERGE_RESOLUTION|>--- conflicted
+++ resolved
@@ -10,19 +10,13 @@
 import os
 import unittest
 
-<<<<<<< HEAD
+import flask
 from mock import patch
-from webcompat import app
+
+import webcompat
 from webcompat.db import Site
 from webcompat.webhooks import helpers
 
-import webcompat  # nopep8
-=======
-import flask
-
-import webcompat
-from webcompat.webhooks import helpers
->>>>>>> 3eb77400
 
 # The key is being used for testing and computing the signature.
 key = webcompat.app.config['HOOK_SECRET_KEY']
@@ -62,11 +56,8 @@
         <!-- @browser: Foobar -->
         """
         self.issue_body3 = """
-<<<<<<< HEAD
         **URL**: https://www.google.com/
-=======
         <!-- @browser: Firefox Mobile (Tablet) 40.0 -->
->>>>>>> 3eb77400
         """
 
     def tearDown(self):
