--- conflicted
+++ resolved
@@ -14,17 +14,13 @@
 from flask import Blueprint
 from flask import request
 
-<<<<<<< HEAD
 from helpers import extract_browser_label
 from helpers import extract_priority_label
-from helpers import set_labels
-from helpers import signature_check
-=======
 from helpers import is_github_hook
 from helpers import get_issue_info
 from helpers import new_opened_issue
-
->>>>>>> 3eb77400
+from helpers import set_labels
+from helpers import signature_check
 
 from webcompat import app
 
@@ -41,39 +37,7 @@
         return ('Nothing to see here', 401, {'Content-Type': 'text/plain'})
     payload = json.loads(request.data)
     event_type = request.headers.get('X-GitHub-Event')
-<<<<<<< HEAD
-    post_signature = request.headers.get('X-Hub-Signature')
-    if post_signature:
-        key = app.config['HOOK_SECRET_KEY']
-        payload = json.loads(request.data)
-        if not signature_check(key, post_signature, request.data):
-            abort(401)
-        if event_type == 'issues':
-            if payload.get('action') == 'opened':
-                # Setting "Needs Triage" label by default
-                # to all the new issues raised
-                labels = ['status-needstriage']
-                issue_body = payload.get('issue')['body']
-                issue_number = payload.get('issue')['number']
-                browser_label = extract_browser_label(issue_body)
-                if browser_label:
-                    labels.append(browser_label)
-                priority_label = extract_priority_label(issue_body)
-                if priority_label:
-                    labels.append(priority_label)
-                # Sending a request to set labels
-                response = set_labels(labels, issue_number)
-                if response.status_code == 200:
-                    return ('gracias, amigo.', 200,
-                            {'Content-Type': 'plain/text'})
-                else:
-                    # Logging the ip and url for investigation
-                    log = app.logger
-                    log.setLevel(logging.INFO)
-                    msg = 'failed to set labels on issue {issue}'.format(
-                        issue=issue_number)
-                    log.info(msg)
-=======
+
     # Treating events related to issues
     if event_type == 'issues':
         issue = get_issue_info(payload)
@@ -84,7 +48,6 @@
             response = new_opened_issue(payload)
             if response.status_code == 200:
                 return ('gracias, amigo.', 200, {'Content-Type': 'text/plain'})
->>>>>>> 3eb77400
             else:
                 log = app.logger
                 log.setLevel(logging.INFO)
