--- conflicted
+++ resolved
@@ -7,29 +7,19 @@
         {% if form.url.errors %}{% for error in form.url.errors %}
         <span class="help-inline bold">{{ error }}</span>
         {% endfor %}{% endif %}
-<<<<<<< HEAD
         <span class="validation-wrapper">
           {{ form.url(class_='form-control required',
-                      placeholder='e.g., http://www.example.com') }}
+                      placeholder='e.g., http://www.example.com', required=True) }}
         </span>
-=======
-        {{ form.url(class_='form-control required',
-                    placeholder='e.g., http://www.example.com', required='true') }}
->>>>>>> e51eb758
       </div>
       <div class="form-group col-md-6 {% if form.summary.errors %}has-error{% endif %}">
         {{ form.summary.label }}{% if form.summary.errors %}{% for error in form.summary.errors %}
         <span class="help-inline bold">{{ error }}</span>
         {% endfor %}{% endif %}
-<<<<<<< HEAD
         <span class="validation-wrapper">
           {{ form.summary(class_='form-control required',
-                          placeholder='e.g., Website images are upside down') }}
+                          placeholder='e.g., Website images are upside down', required=True) }}
         </span>
-=======
-        {{ form.summary(class_='form-control required',
-                        placeholder='e.g., Website images are upside down', required='true') }}
->>>>>>> e51eb758
       </div>
     </div>
     <div class="row">
