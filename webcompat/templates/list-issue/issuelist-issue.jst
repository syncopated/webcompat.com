--- conflicted
+++ resolved
@@ -25,13 +25,8 @@
 <% } else { %>
 <article class="grid-row">
   <div class="grid-cell issue x3">
-<<<<<<< HEAD
-    <h1 class="headline-1">Sorry, no results were found.</h1>
+    <h1 class="headline-1 js-no-results">Sorry, no results were found.</h1>
      <p class="issue-labels js-Issue-label">
-=======
-    <h1 class="headline-1 js-no-results">Sorry, no results were found.</h1>
-     <p class="issue-labels">
->>>>>>> 2cb27ac5
       Please check your spelling or try a more general search. <br />
       You can also search for popular labels like:
 
