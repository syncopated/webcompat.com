<footer id="footer" class="grid">
  <section class="grid-row">
      <ul class="grid-cell x2 footer-list">
        <li class="footer-item{% if request.url_rule.endpoint == 'index' %} active{% endif %}">
          <a class="footer-item-link" aria-label="go to home" href="{{ url_for('index') }}">
            Home
          </a>
        </li>
        <li class="footer-item{% if request.url_rule.endpoint == 'show_issues' %} active{% endif %}">
          <a class="footer-item-link" aria-label="go to list of isses" href="{{ url_for('show_issues') }}">
            List of issues 
          </a>
        </li>
        <li class="footer-item{% if request.url_rule.endpoint == 'about' %} active{% endif %}">
          <a class="footer-item-link" aria-label="go to about" href="{{ url_for('about') }}">
            About
          </a>
        </li>
        <li class="footer-item{% if request.url_rule.endpoint == 'contributors' %} active{% endif %}">
          <a class="footer-item-link" aria-label="go to contribute" href="{{ url_for('contributors') }}">
            Contribute
          </a>
        </li>
<<<<<<< HEAD
        <li class="footer-item{% if request.url_rule.endpoint == 'contact' %} active{% endif %}">
          <a class="footer-item-link" aria-label="get contact information" href="/contact">
=======
        <li class="footer-item">
          <a class="footer-item-link" aria-label="get contact information" href="./contact">
>>>>>>> c1f29916
            Contact
          </a>
        </li>
        <li class="footer-item{% if request.url_rule.endpoint == 'privacy' %} active{% endif %}">
          <a class="footer-item-link" aria-label="go to privacy policy" href="{{ url_for('privacy') }}">
            Privacy Policy
          </a>
        </li>
        <li class="footer-item">
          <a class="footer-item-link" aria-label="go to code of conduct" href="https://github.com/webcompat/webcompat.com/blob/master/CODE_OF_CONDUCT.md">
            Code of Conduct
          </a>
        </li>
      </ul>
      <ul class="grid-cell x1 footer-sub-icons">
        <li class="footer-icon icon-twitter">
          <a class="footer-item-link" aria-label="open Twitter in a new tab" href="https://twitter.com/webcompat/with_replies" target="_blank">
              <svg class="icon" role="presentation" aria-role="hide" viewBox="0 0 30 30">
                  <title>Twitter</title>
                  <use href="#svg-twitter-2">Twitter</use>
              </svg>
          </a>
        </li>
        <li class="footer-icon icon-twitter">
          <a class="footer-item-link" aria-label="open Github in a new tab" href=" https://github.com/webcompat/webcompat.com/" target="_blank">
              <svg class="icon" role="presentation" aria-role="hide" viewBox="0 0 30 30">
                  <title>github</title>
                  <use href="#svg-github">Github</use>
              </svg>
          </a>
        </li>
      </ul>
  </section>
</footer><|MERGE_RESOLUTION|>--- conflicted
+++ resolved
@@ -21,13 +21,8 @@
             Contribute
           </a>
         </li>
-<<<<<<< HEAD
         <li class="footer-item{% if request.url_rule.endpoint == 'contact' %} active{% endif %}">
           <a class="footer-item-link" aria-label="get contact information" href="/contact">
-=======
-        <li class="footer-item">
-          <a class="footer-item-link" aria-label="get contact information" href="./contact">
->>>>>>> c1f29916
             Contact
           </a>
         </li>
