--- conflicted
+++ resolved
@@ -4,31 +4,19 @@
 # License, v. 2.0. If a copy of the MPL was not distributed with this
 # file, You can obtain one at http://mozilla.org/MPL/2.0/.
 
-<<<<<<< HEAD
-=======
 """Database initialization."""
 
->>>>>>> 3eb77400
 from hashlib import sha512
 import os
 from uuid import uuid4
 
-<<<<<<< HEAD
+from sqlalchemy import Column
 from sqlalchemy import create_engine
 from sqlalchemy.ext.declarative import declarative_base
-from sqlalchemy import Column
-from sqlalchemy import String
 from sqlalchemy import Integer
 from sqlalchemy.orm import scoped_session
 from sqlalchemy.orm import sessionmaker
-=======
-from sqlalchemy import Column
-from sqlalchemy import create_engine
-from sqlalchemy.ext.declarative import declarative_base
-from sqlalchemy.orm import scoped_session
-from sqlalchemy.orm import sessionmaker
 from sqlalchemy import String
->>>>>>> 3eb77400
 
 from webcompat import app
 
@@ -37,15 +25,6 @@
 session_db = scoped_session(sessionmaker(autocommit=False,
                                          autoflush=False,
                                          bind=session_engine))
-<<<<<<< HEAD
-
-issue_engine = create_engine('sqlite:///' + os.path.join(
-    app.config['BASE_DIR'], 'issues.db'))
-issue_db = scoped_session(sessionmaker(autocommit=False,
-                                       autoflush=False,
-                                       bind=issue_engine))
-IssueBase = declarative_base()
-IssueBase.query = issue_db.query_property()
 
 site_engine = create_engine('sqlite:///' + os.path.join(
     app.config['BASE_DIR'], 'topsites.db'))
@@ -54,24 +33,6 @@
                                       bind=site_engine))
 
 
-class WCIssue(IssueBase):
-    __tablename__ = 'webcompat_issues'
-
-    issue_id = Column(String(128), unique=True, primary_key=True)
-    summary = Column(String(256))
-    url = Column(String(1024))
-    body = Column(String(2048))
-
-    def __init__(self, issue_id, summary, url, body):
-        self.issue_id = issue_id
-        self.summary = summary
-        self.url = url
-        self.body = body
-
-IssueBase.metadata.create_all(bind=issue_engine)
-
-=======
->>>>>>> 3eb77400
 UsersBase = declarative_base()
 UsersBase.query = session_db.query_property()
 
